--- conflicted
+++ resolved
@@ -23,7 +23,6 @@
     strategy:
       fail-fast: false
       matrix:
-<<<<<<< HEAD
         os: [ubuntu-latest, macos-latest, windows-latest]
         browser: [firefox, chrome]
         toolchain: [stable]
@@ -31,11 +30,6 @@
           - os: ubuntu-latest
             browser: chrome
             toolchain: beta
-=======
-        # run on stable and beta to ensure that tests won't break on the next version of the rust
-        # toolchain
-        toolchain: [stable, beta]
->>>>>>> caa3616c
     steps:
       - uses: actions/checkout@v4
         with:
@@ -100,34 +94,6 @@
         run: cargo +nightly update -Zminimal-versions
       - name: cargo test
         run: cargo test --locked --all-features --all-targets
-<<<<<<< HEAD
-=======
-  os-check:
-    # run cargo test on mac and windows
-    runs-on: ${{ matrix.os }}
-    name: ${{ matrix.os }} / stable
-    strategy:
-      fail-fast: false
-      matrix:
-        os: [macos-latest, windows-latest]
-    steps:
-      # if your project needs OpenSSL, uncomment this to fix Windows builds.
-      # it's commented out by default as the install command takes 5-10m.
-      # - run: echo "VCPKG_ROOT=$env:VCPKG_INSTALLATION_ROOT" | Out-File -FilePath $env:GITHUB_ENV -Append
-      #   if: runner.os == 'Windows'
-      # - run: vcpkg install openssl:x64-windows-static-md
-      #   if: runner.os == 'Windows'
-      - uses: actions/checkout@v4
-        with:
-          submodules: true
-      - name: Install stable
-        uses: dtolnay/rust-toolchain@stable
-      - name: cargo generate-lockfile
-        if: hashFiles('Cargo.lock') == ''
-        run: cargo generate-lockfile
-      - name: cargo test
-        run: cargo test --locked --all-features --all-targets
->>>>>>> caa3616c
   coverage:
     # use llvm-cov to build and collect coverage and outputs in a format that
     # is compatible with codecov.io
